--- conflicted
+++ resolved
@@ -13,7 +13,6 @@
 
 The scraper attempts several known program URLs for each conference. If none of
 them are reachable (e.g. because the program page for the given year has not yet
-<<<<<<< HEAD
 been published), an empty list will be returned.
 
 For IEEE S&P you can optionally set the environment variable `IEEE_API_KEY` to
@@ -24,6 +23,3 @@
 ACM CCS metadata is retrieved via Crossref when possible and falls back to
 scraping the program page. USENIX Security and NDSS remain purely
 scraper-based but include several candidate URLs per year.
-=======
-been published), an empty list will be returned.
->>>>>>> cdb9021d
