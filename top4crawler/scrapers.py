import os
import requests
from bs4 import BeautifulSoup
from dataclasses import dataclass
from typing import List, Optional


def _safe_get(urls: List[str]) -> Optional[str]:
    """Return the body of the first successfully retrieved URL."""
    for url in urls:
        try:
            resp = requests.get(url)
            if resp.status_code == 200:
                return resp.text
        except requests.RequestException:
            continue
    print(f"Could not fetch any page from: {', '.join(urls)}")
    return None

@dataclass
class Paper:
    title: str
    authors: List[str]
    pdf_url: Optional[str]
    abstract: Optional[str]

def fetch_ieee_sp(year: int) -> List[Paper]:
    """Fetch papers from IEEE S&P for the given year."""
<<<<<<< HEAD
    pub_ids = {
        2021: "9519381",
        2020: "9097518",
        2019: "8803633",
        2018: "8355477",
        2017: "7946416",
        2022: "9749231",
        2023: "10191403",
        2024: "11000000",  # placeholder
    }

    api_key = os.getenv("IEEE_API_KEY")
    if api_key and year in pub_ids:
        url = (
            f"https://ieeexploreapi.ieee.org/api/v1/search/articles?"
            f"publication_number={pub_ids[year]}&apikey={api_key}"
        )
        try:
            resp = requests.get(url)
            if resp.status_code == 200:
                data = resp.json()
                papers = []
                for art in data.get("articles", []):
                    title = art.get("title", "")
                    authors = [a.get("full_name", "") for a in art.get("authors", [])]
                    pdf_url = art.get("pdf_url")
                    abstract = art.get("abstract")
                    papers.append(Paper(title, authors, pdf_url, abstract))
                if papers:
                    return papers
        except requests.RequestException:
            pass

=======
>>>>>>> cdb9021d
    candidates = [
        f"https://www.ieee-security.org/TC/SP{year}/program.html",
        f"https://sp{year}.ieee-security.org/program.html",
    ]
    text = _safe_get(candidates)
    if text is None:
        return []
    soup = BeautifulSoup(text, "html.parser")
    papers = []
    for item in soup.select("div.paper"):
        title = item.select_one("div.title").get_text(strip=True)
        authors = [a.strip() for a in item.select_one("div.authors").get_text().split(',')]
        pdf_link_tag = item.find('a', href=lambda x: x and x.endswith('.pdf'))
        pdf_url = pdf_link_tag['href'] if pdf_link_tag else None
        abstract_tag = item.find_next('p')
        abstract = abstract_tag.get_text(strip=True) if abstract_tag else None
        papers.append(Paper(title, authors, pdf_url, abstract))
    return papers

def fetch_acm_ccs(year: int) -> List[Paper]:
    """Fetch papers from ACM CCS for the given year."""
<<<<<<< HEAD
    params = {
        "filter": f"member:320,from-pub-date:{year}-01-01,until-pub-date:{year}-12-31",
        "rows": 1000,
    }
    headers = {"User-Agent": "Top4Crawler/0.1"}
    try:
        resp = requests.get("https://api.crossref.org/v1/works", params=params, headers=headers)
        if resp.status_code == 200:
            items = resp.json().get("message", {}).get("items", [])
            papers = []
            for it in items:
                titles = it.get("title", [])
                if not titles:
                    continue
                container = "".join(it.get("container-title", []))
                if "Communications Security" not in container:
                    continue
                title = titles[0]
                authors = [f"{a.get('given','')} {a.get('family','')}".strip() for a in it.get("author", [])]
                pdf_url = None
                for link in it.get("link", []):
                    if link.get("content-type") == "application/pdf":
                        pdf_url = link.get("URL")
                        break
                abstract = it.get("abstract")
                papers.append(Paper(title, authors, pdf_url, abstract))
            if papers:
                return papers
    except requests.RequestException:
        pass

=======
>>>>>>> cdb9021d
    candidates = [
        f"https://www.sigsac.org/ccs/CCS{year}/program.html",
        f"https://www.sigsac.org/ccs/CCS{year}/program/",
    ]
    text = _safe_get(candidates)
    if text is None:
        return []
    soup = BeautifulSoup(text, "html.parser")
    papers = []
    for item in soup.select("div.paper"):
        title = item.select_one("h3").get_text(strip=True)
        authors = [a.strip() for a in item.select_one("p.authors").get_text().split(',')]
        pdf_tag = item.find('a', href=lambda x: x and x.endswith('.pdf'))
        pdf_url = pdf_tag['href'] if pdf_tag else None
        abstract_tag = item.find('div', class_='abstract')
        abstract = abstract_tag.get_text(strip=True) if abstract_tag else None
        papers.append(Paper(title, authors, pdf_url, abstract))
    return papers

def fetch_usenix_security(year: int) -> List[Paper]:
    """Fetch papers from USENIX Security for the given year."""
    candidates = [
<<<<<<< HEAD
        f"https://www.usenix.org/conference/usenixsecurity{year}/technical-sessions",
=======
>>>>>>> cdb9021d
        f"https://www.usenix.org/conference/usenixsecurity{year}/presentation",
        f"https://www.usenix.org/conference/usenixsecurity{year}/program",
    ]
    text = _safe_get(candidates)
    if text is None:
        return []
    soup = BeautifulSoup(text, "html.parser")
    papers = []
    for item in soup.select("div.node--type-paper"):
        title = item.select_one("h3.node-title").get_text(strip=True)
        authors_tag = item.find('div', class_='field--name-field-paper-authors')
        authors = [a.strip() for a in authors_tag.get_text(separator=',').split(',')]
        pdf_tag = item.find('a', href=lambda x: x and x.endswith('.pdf'))
        pdf_url = pdf_tag['href'] if pdf_tag else None
        abstract_tag = item.find('div', class_='field--name-field-abstract')
        abstract = abstract_tag.get_text(strip=True) if abstract_tag else None
        papers.append(Paper(title, authors, pdf_url, abstract))
    return papers

def fetch_ndss(year: int) -> List[Paper]:
    """Fetch papers from NDSS for the given year."""
    candidates = [
        f"https://www.ndss-symposium.org/ndss{year}-program/",
        f"https://www.ndss-symposium.org/ndss{year}/program/",
<<<<<<< HEAD
        f"https://www.ndss-symposium.org/ndss{year}/accepted-papers/",
=======
>>>>>>> cdb9021d
    ]
    text = _safe_get(candidates)
    if text is None:
        return []
    soup = BeautifulSoup(text, "html.parser")
    papers = []
    for item in soup.select("div.paper"):
        title = item.select_one("div.title").get_text(strip=True)
        authors = [a.strip() for a in item.select_one("div.authors").get_text().split(',')]
        pdf_tag = item.find('a', href=lambda x: x and x.endswith('.pdf'))
        pdf_url = pdf_tag['href'] if pdf_tag else None
        abstract_tag = item.find_next('p')
        abstract = abstract_tag.get_text(strip=True) if abstract_tag else None
        papers.append(Paper(title, authors, pdf_url, abstract))
    return papers<|MERGE_RESOLUTION|>--- conflicted
+++ resolved
@@ -26,42 +26,7 @@
 
 def fetch_ieee_sp(year: int) -> List[Paper]:
     """Fetch papers from IEEE S&P for the given year."""
-<<<<<<< HEAD
-    pub_ids = {
-        2021: "9519381",
-        2020: "9097518",
-        2019: "8803633",
-        2018: "8355477",
-        2017: "7946416",
-        2022: "9749231",
-        2023: "10191403",
-        2024: "11000000",  # placeholder
-    }
 
-    api_key = os.getenv("IEEE_API_KEY")
-    if api_key and year in pub_ids:
-        url = (
-            f"https://ieeexploreapi.ieee.org/api/v1/search/articles?"
-            f"publication_number={pub_ids[year]}&apikey={api_key}"
-        )
-        try:
-            resp = requests.get(url)
-            if resp.status_code == 200:
-                data = resp.json()
-                papers = []
-                for art in data.get("articles", []):
-                    title = art.get("title", "")
-                    authors = [a.get("full_name", "") for a in art.get("authors", [])]
-                    pdf_url = art.get("pdf_url")
-                    abstract = art.get("abstract")
-                    papers.append(Paper(title, authors, pdf_url, abstract))
-                if papers:
-                    return papers
-        except requests.RequestException:
-            pass
-
-=======
->>>>>>> cdb9021d
     candidates = [
         f"https://www.ieee-security.org/TC/SP{year}/program.html",
         f"https://sp{year}.ieee-security.org/program.html",
@@ -83,40 +48,7 @@
 
 def fetch_acm_ccs(year: int) -> List[Paper]:
     """Fetch papers from ACM CCS for the given year."""
-<<<<<<< HEAD
-    params = {
-        "filter": f"member:320,from-pub-date:{year}-01-01,until-pub-date:{year}-12-31",
-        "rows": 1000,
-    }
-    headers = {"User-Agent": "Top4Crawler/0.1"}
-    try:
-        resp = requests.get("https://api.crossref.org/v1/works", params=params, headers=headers)
-        if resp.status_code == 200:
-            items = resp.json().get("message", {}).get("items", [])
-            papers = []
-            for it in items:
-                titles = it.get("title", [])
-                if not titles:
-                    continue
-                container = "".join(it.get("container-title", []))
-                if "Communications Security" not in container:
-                    continue
-                title = titles[0]
-                authors = [f"{a.get('given','')} {a.get('family','')}".strip() for a in it.get("author", [])]
-                pdf_url = None
-                for link in it.get("link", []):
-                    if link.get("content-type") == "application/pdf":
-                        pdf_url = link.get("URL")
-                        break
-                abstract = it.get("abstract")
-                papers.append(Paper(title, authors, pdf_url, abstract))
-            if papers:
-                return papers
-    except requests.RequestException:
-        pass
 
-=======
->>>>>>> cdb9021d
     candidates = [
         f"https://www.sigsac.org/ccs/CCS{year}/program.html",
         f"https://www.sigsac.org/ccs/CCS{year}/program/",
@@ -139,10 +71,7 @@
 def fetch_usenix_security(year: int) -> List[Paper]:
     """Fetch papers from USENIX Security for the given year."""
     candidates = [
-<<<<<<< HEAD
         f"https://www.usenix.org/conference/usenixsecurity{year}/technical-sessions",
-=======
->>>>>>> cdb9021d
         f"https://www.usenix.org/conference/usenixsecurity{year}/presentation",
         f"https://www.usenix.org/conference/usenixsecurity{year}/program",
     ]
@@ -167,10 +96,7 @@
     candidates = [
         f"https://www.ndss-symposium.org/ndss{year}-program/",
         f"https://www.ndss-symposium.org/ndss{year}/program/",
-<<<<<<< HEAD
         f"https://www.ndss-symposium.org/ndss{year}/accepted-papers/",
-=======
->>>>>>> cdb9021d
     ]
     text = _safe_get(candidates)
     if text is None:
